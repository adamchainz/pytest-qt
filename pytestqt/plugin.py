from contextlib import contextmanager
import functools
import sys
import traceback
import weakref

import pytest

from pytestqt.qt_compat import QtCore, QtTest, QApplication, QT_API


def _inject_qtest_methods(cls):
    """
    Injects QTest methods into the given class QtBot, so the user can access
    them directly without having to import QTest.
    """

    def create_qtest_proxy_method(method_name):

        if hasattr(QtTest.QTest, method_name):
            qtest_method = getattr(QtTest.QTest, method_name)

            def result(*args, **kwargs):
                return qtest_method(*args, **kwargs)

            functools.update_wrapper(result, qtest_method)
            return staticmethod(result)
        else:
            return None  # pragma: no cover

    # inject methods from QTest into QtBot
    method_names = [
        'keyPress',
        'keyClick',
        'keyClicks',
        'keyEvent',
        'keyPress',
        'keyRelease',
        'keyToAscii',

        'mouseClick',
        'mouseDClick',
        'mouseEvent',
        'mouseMove',
        'mousePress',
        'mouseRelease',
    ]
    for method_name in method_names:
        method = create_qtest_proxy_method(method_name)
        if method is not None:
            setattr(cls, method_name, method)

    return cls


@_inject_qtest_methods
class QtBot(object):

    """
    Instances of this class are responsible for sending events to `Qt` objects (usually widgets),
    simulating user input.

    .. important:: Instances of this class should be accessed only by using a ``qtbot`` fixture,
                    never instantiated directly.

    **Widgets**

    .. automethod:: addWidget
    .. automethod:: waitForWindowShown
    .. automethod:: stopForInteraction

    **Signals**

    .. automethod:: waitSignal
    .. automethod:: waitSignals

    **Raw QTest API**

    Methods below provide very low level functions, as sending a single mouse click or a key event.
    Those methods are just forwarded directly to the `QTest API`_. Consult the documentation for more
    information.

    ---

    Below are methods used to simulate sending key events to widgets:

    .. staticmethod:: keyPress(widget, key[, modifier=Qt.NoModifier[, delay=-1]])
    .. staticmethod:: keyClick (widget, key[, modifier=Qt.NoModifier[, delay=-1]])
    .. staticmethod:: keyClicks (widget, key sequence[, modifier=Qt.NoModifier[, delay=-1]])
    .. staticmethod:: keyEvent (action, widget, key[, modifier=Qt.NoModifier[, delay=-1]])
    .. staticmethod:: keyPress (widget, key[, modifier=Qt.NoModifier[, delay=-1]])
    .. staticmethod:: keyRelease (widget, key[, modifier=Qt.NoModifier[, delay=-1]])

        Sends one or more keyword events to a widget.

        :param QWidget widget: the widget that will receive the event

        :param str|int key: key to send, it can be either a Qt.Key_* constant or a single character string.

        .. _keyboard modifiers:

        :param Qt.KeyboardModifier modifier: flags OR'ed together representing other modifier keys
            also pressed. Possible flags are:

            * ``Qt.NoModifier``: No modifier key is pressed.
            * ``Qt.ShiftModifier``: A Shift key on the keyboard is pressed.
            * ``Qt.ControlModifier``: A Ctrl key on the keyboard is pressed.
            * ``Qt.AltModifier``: An Alt key on the keyboard is pressed.
            * ``Qt.MetaModifier``: A Meta key on the keyboard is pressed.
            * ``Qt.KeypadModifier``: A keypad button is pressed.
            * ``Qt.GroupSwitchModifier``: X11 only. A Mode_switch key on the keyboard is pressed.

        :param int delay: after the event, delay the test for this miliseconds (if > 0).


    .. staticmethod:: keyToAscii (key)

        Auxilliary method that converts the given constant ot its equivalent ascii.

        :param Qt.Key_* key: one of the constants for keys in the Qt namespace.

        :return type: str
        :returns: the equivalent character string.

        .. note:: this method is not available in PyQt.

    ---

    Below are methods used to simulate sending mouse events to widgets.

    .. staticmethod:: mouseClick (widget, button[, stateKey=0[, pos=QPoint()[, delay=-1]]])
    .. staticmethod:: mouseDClick (widget, button[, stateKey=0[, pos=QPoint()[, delay=-1]]])
    .. staticmethod:: mouseEvent (action, widget, button, stateKey, pos[, delay=-1])
    .. staticmethod:: mouseMove (widget[, pos=QPoint()[, delay=-1]])
    .. staticmethod:: mousePress (widget, button[, stateKey=0[, pos=QPoint()[, delay=-1]]])
    .. staticmethod:: mouseRelease (widget, button[, stateKey=0[, pos=QPoint()[, delay=-1]]])

        Sends a mouse moves and clicks to a widget.

        :param QWidget widget: the widget that will receive the event

        :param Qt.MouseButton button: flags OR'ed together representing the button pressed.
            Possible flags are:

            * ``Qt.NoButton``: The button state does not refer to any button (see QMouseEvent.button()).
            * ``Qt.LeftButton``: The left button is pressed, or an event refers to the left button. (The left button may be the right button on left-handed mice.)
            * ``Qt.RightButton``: The right button.
            * ``Qt.MidButton``: The middle button.
            * ``Qt.MiddleButton``: The middle button.
            * ``Qt.XButton1``: The first X button.
            * ``Qt.XButton2``: The second X button.

        :param Qt.KeyboardModifier modifier: flags OR'ed together representing other modifier keys
            also pressed. See `keyboard modifiers`_.

        :param QPoint position: position of the mouse pointer.

        :param int delay: after the event, delay the test for this miliseconds (if > 0).


    .. _QTest API: http://doc.qt.digia.com/4.8/qtest.html

    """

    def __init__(self):
        self._widgets = []  # list of weakref to QWidget instances

    def _close(self):
        """
        Clear up method. Called at the end of each test that uses a ``qtbot`` fixture.
        """
        for w in self._widgets:
            w = w()
            if w is not None:
                w.close()
                w.deleteLater()
        self._widgets[:] = []

    def addWidget(self, widget):
        """
        Adds a widget to be tracked by this bot. This is not required, but will ensure that the
        widget gets closed by the end of the test, so it is highly recommended.

        :param QWidget widget:
            Widget to keep track of.
        """
        self._widgets.append(weakref.ref(widget))

    add_widget = addWidget  # pep-8 alias

    def waitForWindowShown(self, widget):
        """
        Waits until the window is shown in the screen. This is mainly useful for asynchronous
        systems like X11, where a window will be mapped to screen some time after being asked to
        show itself on the screen.

        :param QWidget widget:
            Widget to wait on.

        .. note:: In Qt5, the actual method called is qWaitForWindowExposed,
            but this name is kept for backward compatibility
        """
        if hasattr(QtTest.QTest, 'qWaitForWindowShown'): # pragma: no cover
            # PyQt4 and PySide
            QtTest.QTest.qWaitForWindowShown(widget)
        else:  # pragma: no cover
            # PyQt5
            QtTest.QTest.qWaitForWindowExposed(widget)

    wait_for_window_shown = waitForWindowShown  # pep-8 alias

    def stopForInteraction(self):
        """
        Stops the current test flow, letting the user interact with any visible widget.

        This is mainly useful so that you can verify the current state of the program while writing
        tests.

        Closing the windows should resume the test run, with ``qtbot`` attempting to restore visibility
        of the widgets as they were before this call.

        .. note:: As a convenience, it is also aliased as `stop`.
        """
        widget_and_visibility = []
        for weak_widget in self._widgets:
            widget = weak_widget()
            if widget is not None:
                widget_and_visibility.append((widget, widget.isVisible()))

        QApplication.instance().exec_()

        for widget, visible in widget_and_visibility:
            widget.setVisible(visible)

    stop = stopForInteraction

    def waitSignal(self, signal=None, timeout=1000, raising=False):
        """
        .. versionadded:: 1.2

        Stops current test until a signal is triggered.

        Used to stop the control flow of a test until a signal is emitted, or
        a number of milliseconds, specified by ``timeout``, has elapsed.

        Best used as a context manager::

           with qtbot.waitSignal(signal, timeout=1000):
               long_function_that_calls_signal()

        Also, you can use the :class:`SignalBlocker` directly if the context
        manager form is not convenient::

           blocker = qtbot.waitSignal(signal, timeout=1000)
           blocker.connect(other_signal)
           long_function_that_calls_signal()
           blocker.wait()

        .. versionadded:: 1.4
           The *raising* parameter.

        :param Signal signal:
            A signal to wait for. Set to ``None`` to just use timeout.
        :param int timeout:
            How many milliseconds to wait before resuming control flow.
        :param bool raising:
            If :class:`QtBot.SignalTimeoutError <pytestqt.plugin.SignalTimeoutError>`
            should be raised if a timeout occurred.
        :returns:
            ``SignalBlocker`` object. Call ``SignalBlocker.wait()`` to wait.

        .. note::
           Cannot have both ``signals`` and ``timeout`` equal ``None``, or
           else you will block indefinitely. We throw an error if this occurs.
        """
        blocker = SignalBlocker(timeout=timeout, raising=raising)
        if signal is not None:
            blocker.connect(signal)
        return blocker

    wait_signal = waitSignal  # pep-8 alias

    def waitSignals(self, signals=None, timeout=1000):
        """
        .. versionadded:: 1.4

        Stops current test until all given signals are triggered.

        Used to stop the control flow of a test until all given signals are
        emitted, or a number of milliseconds, specified by ``timeout``, has
        elapsed.

        Best used as a context manager::

           with qtbot.waitSignals(signal, timeout=1000):
               long_function_that_calls_signal()

        Also, you can use the :class:`MultiSignalBlocker` directly if the
        context manager form is not convenient::

           blocker = qtbot.waitSignals(signal, timeout=1000)
           blocker.connect(other_signal)
           long_function_that_calls_signal()
           blocker.wait()

        :param list signals:
            A list of :class:`Signal`s to wait for. Set to ``None`` to just use
            timeout.
        :param int timeout:
            How many milliseconds to wait before resuming control flow.
        :returns:
            ``MultiSignalBlocker`` object. Call ``MultiSignalBlocker.wait()``
            to wait.

        .. note::
           Cannot have both ``signals`` and ``timeout`` equal ``None``, or
           else you will block indefinitely. We throw an error if this occurs.
        """
        blocker = MultiSignalBlocker(timeout=timeout)
        if signals is not None:
            for signal in signals:
                blocker.add_signal(signal)
        return blocker

    wait_signals = waitSignals  # pep-8 alias


class AbstractSignalBlocker(object):

    """
    Base class for :class:`SignalBlocker` and :class:`MultiSignalBlocker`.

    Provides :meth:`wait` and a context manager protocol, but no means to add
    new signals and to detect when the signals should be considered "done".
    This needs to be implemented by subclasses.

    Subclasses also need to provide ``self._signals`` which should evaluate to
    ``False`` if no signals were configured.

    :ivar int timeout: maximum time to wait for a signal to be triggered. Can
        be changed before :meth:`wait` is called.

<<<<<<< HEAD
    :ivar bool signal_triggered: set to ``True`` if a signal (or all signals in
        case of :class:MultipleSignalBlocker:) was triggered, or ``False`` if
        timeout was reached instead. Until :meth:`wait` is called, this is set
        to ``None``.
=======
    :ivar bool signal_triggered: set to ``True`` if a signal was triggered, or
        ``False`` if timeout was reached instead. Until :meth:`wait` is called,
        this is set to ``None``.

    :ivar bool raising:
        If :class:`SignalTimeoutError` should be raised if a timeout occurred.
>>>>>>> 071011e4
    """

    def __init__(self, timeout=1000, raising=False):
        self._loop = QtCore.QEventLoop()
        self.timeout = timeout
        self.signal_triggered = False
        self.raising = raising

    def wait(self):
        """
        Waits until either a connected signal is triggered or timeout is reached.

        :raise ValueError: if no signals are connected and timeout is None; in
            this case it would wait forever.
        """
        if self.signal_triggered:
            return
        if self.timeout is None and not self._signals:
            raise ValueError("No signals or timeout specified.")
        if self.timeout is not None:
            QtCore.QTimer.singleShot(self.timeout, self._loop.quit)
        self._loop.exec_()
        if not self.signal_triggered and self.raising:
            raise SignalTimeoutError("Didn't get signal after %sms." %
                                      self.timeout)

    def __enter__(self):
        return self

    def __exit__(self, type, value, traceback):
        self.wait()


class SignalBlocker(AbstractSignalBlocker):

    """
    Returned by :meth:`QtBot.waitSignal` method.

    .. automethod:: wait
    .. automethod:: connect

    """

    def __init__(self, timeout=1000):
        super(SignalBlocker, self).__init__(timeout)
        self._signals = []

    def connect(self, signal):
        """
        Connects to the given signal, making :meth:`wait()` return once
        this signal is emitted.

        More than one signal can be connected, in which case **any** one of
        them will make ``wait()`` return.

        :param signal: QtCore.Signal
        """
        signal.connect(self._quit_loop_by_signal)
        self._signals.append(signal)

    def _quit_loop_by_signal(self):
        """
        quits the event loop and marks that we finished because of a signal.
        """
        self.signal_triggered = True
        self._loop.quit()


class MultiSignalBlocker(AbstractSignalBlocker):

    """
    Returned by :meth:`QtBot.waitSignals` method.

    .. automethod:: wait
    .. automethod:: add_signal
    """

    def __init__(self, timeout=1000):
        super(MultiSignalBlocker, self).__init__(timeout)
        self._signals = {}

    def add_signal(self, signal):
        """
        Adds the given signal to the list of signals which :meth:`wait()` waits
        for.

        :param signal: QtCore.Signal
        """
        self._signals[signal] = False
        signal.connect(functools.partial(self._signal_emitted, signal))

    def _signal_emitted(self, signal):
        """
        Called when a given signal is emitted.

        If all expected signals have been emitted, quits the event loop and
        marks that we finished because signals.
        """
        self._signals[signal] = True
        if all(self._signals.values()):
            self.signal_triggered = True
            self._loop.quit()


class SignalTimeoutError(Exception):
    """
    .. versionadded:: 1.4

    The exception thrown by :meth:`QtBot.waitSignal` if the *raising*
    parameter has been given and there was a timeout.
    """
    pass

# provide easy access to SignalTimeoutError to qtbot fixtures
QtBot.SignalTimeoutError = SignalTimeoutError


@contextmanager
def capture_exceptions():
    """
    Context manager that captures exceptions that happen insides its context,
    and returns them as a list of (type, value, traceback) after the
    context ends.
    """
    result = []

    def hook(type_, value, tback):
        result.append((type_, value, tback))
        sys.__excepthook__(type_, value, tback)

    sys.excepthook = hook
    try:
        yield result
    finally:
        sys.excepthook = sys.__excepthook__


def format_captured_exceptions(exceptions):
    """
    Formats exceptions given as (type, value, traceback) into a string
    suitable to display as a test failure.
    """
    message = 'Qt exceptions in virtual methods:\n'
    message += '_' * 80 + '\n'
    for (exc_type, value, tback) in exceptions:
        message += ''.join(traceback.format_tb(tback)) + '\n'
        message += '%s: %s\n' % (exc_type.__name__, value)
        message += '_' * 80 + '\n'
    return message


@pytest.yield_fixture(scope='session')
def qapp():
    """
    fixture that instantiates the QApplication instance that will be used by
    the tests.
    """
    app = QApplication.instance()
    if app is None:
        global _qapp_instance
        _qapp_instance = QApplication([])
        yield app
    else:
        yield app  # pragma: no cover

# holds a global QApplication instance created in the qapp fixture; keeping
# this reference alive avoids it being garbage collected too early
_qapp_instance = None


@pytest.yield_fixture
def qtbot(qapp, request):
    """
    Fixture used to create a QtBot instance for using during testing.

    Make sure to call addWidget for each top-level widget you create to ensure
    that they are properly closed after the test ends.
    """
    result = QtBot()
    no_capture = request.node.get_marker('qt_no_exception_capture') or \
                 request.config.getini('qt_no_exception_capture')
    if no_capture:
        yield result  # pragma: no cover
    else:
        with capture_exceptions() as exceptions:
            yield result
        if exceptions:
            pytest.fail(format_captured_exceptions(exceptions))

    result._close()


def pytest_addoption(parser):
    parser.addini('qt_no_exception_capture',
                  'disable automatic exception capture')


@pytest.mark.hookwrapper
def pytest_runtest_teardown():
    """
    Hook called after each test tear down, to process any pending events and
    avoiding leaking events to the next test.
    """
    yield
    app = QApplication.instance()
    if app is not None:
        app.processEvents()


def pytest_configure(config):
    config.addinivalue_line(
        'markers',
        "qt_no_exception_capture: Disables pytest-qt's automatic exception "
        'capture for just one test item.')


def pytest_report_header():
    return ['qt-api: %s' % QT_API]<|MERGE_RESOLUTION|>--- conflicted
+++ resolved
@@ -280,7 +280,7 @@
 
     wait_signal = waitSignal  # pep-8 alias
 
-    def waitSignals(self, signals=None, timeout=1000):
+    def waitSignals(self, signals=None, timeout=1000, raising=False):
         """
         .. versionadded:: 1.4
 
@@ -308,6 +308,9 @@
             timeout.
         :param int timeout:
             How many milliseconds to wait before resuming control flow.
+        :param bool raising:
+            If :class:`QtBot.SignalTimeoutError <pytestqt.plugin.SignalTimeoutError>`
+            should be raised if a timeout occurred.
         :returns:
             ``MultiSignalBlocker`` object. Call ``MultiSignalBlocker.wait()``
             to wait.
@@ -316,7 +319,7 @@
            Cannot have both ``signals`` and ``timeout`` equal ``None``, or
            else you will block indefinitely. We throw an error if this occurs.
         """
-        blocker = MultiSignalBlocker(timeout=timeout)
+        blocker = MultiSignalBlocker(timeout=timeout, raising=raising)
         if signals is not None:
             for signal in signals:
                 blocker.add_signal(signal)
@@ -340,19 +343,13 @@
     :ivar int timeout: maximum time to wait for a signal to be triggered. Can
         be changed before :meth:`wait` is called.
 
-<<<<<<< HEAD
     :ivar bool signal_triggered: set to ``True`` if a signal (or all signals in
-        case of :class:MultipleSignalBlocker:) was triggered, or ``False`` if
-        timeout was reached instead. Until :meth:`wait` is called, this is set
-        to ``None``.
-=======
-    :ivar bool signal_triggered: set to ``True`` if a signal was triggered, or
+        case of :class:MultipleSignalBlocker:) was triggered, or
         ``False`` if timeout was reached instead. Until :meth:`wait` is called,
         this is set to ``None``.
 
     :ivar bool raising:
         If :class:`SignalTimeoutError` should be raised if a timeout occurred.
->>>>>>> 071011e4
     """
 
     def __init__(self, timeout=1000, raising=False):
@@ -396,8 +393,8 @@
 
     """
 
-    def __init__(self, timeout=1000):
-        super(SignalBlocker, self).__init__(timeout)
+    def __init__(self, timeout=1000, raising=False):
+        super(SignalBlocker, self).__init__(timeout, raising=raising)
         self._signals = []
 
     def connect(self, signal):
@@ -430,8 +427,8 @@
     .. automethod:: add_signal
     """
 
-    def __init__(self, timeout=1000):
-        super(MultiSignalBlocker, self).__init__(timeout)
+    def __init__(self, timeout=1000, raising=False):
+        super(MultiSignalBlocker, self).__init__(timeout, raising=raising)
         self._signals = {}
 
     def add_signal(self, signal):
