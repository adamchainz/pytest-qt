--- conflicted
+++ resolved
@@ -301,9 +301,6 @@
            with qtbot.waitSignals([signal1, signal2], timeout=1000):
                long_function_that_calls_signals()
 
-<<<<<<< HEAD
-class SignalBlocker(object):
-=======
         Also, you can use the :class:`MultiSignalBlocker` directly if the
         context manager form is not convenient::
 
@@ -338,7 +335,6 @@
 
 class _AbstractSignalBlocker(object):
 
->>>>>>> 239cac03
     """
     Base class for :class:`SignalBlocker` and :class:`MultiSignalBlocker`.
 
