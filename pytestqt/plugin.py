--- conflicted
+++ resolved
@@ -588,7 +588,6 @@
     result._close()
 
 
-<<<<<<< HEAD
 @pytest.yield_fixture
 def qtmodeltester():
     """
@@ -597,13 +596,13 @@
     tester = ModelTester()
     yield tester
     tester._cleanup()
-=======
+
+
 def _exception_capture_disabled(item):
     """returns if exception capture is disabled for the given test item.
     """
     return item.get_marker('qt_no_exception_capture') or \
            item.config.getini('qt_no_exception_capture')
->>>>>>> f346fcc0
 
 
 def pytest_addoption(parser):
